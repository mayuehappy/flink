--- conflicted
+++ resolved
@@ -101,18 +101,15 @@
 	public boolean isIntegralNumber() {
 		return true;
 	}
-<<<<<<< HEAD
 
 	public String getValueAsText() {
 		return this.value.toString();
 	}
 
-=======
 	
 	@Override
 	public TYPES getType() {
 		return TYPES.BigIntegerNode;
 	}
 	
->>>>>>> 2435b11f
 }