/***********************************************************************************************************************
 *
 * Copyright (C) 2010 by the Stratosphere project (http://stratosphere.eu)
 *
 * Licensed under the Apache License, Version 2.0 (the "License"); you may not use this file except in compliance with
 * the License. You may obtain a copy of the License at
 *
 *     http://www.apache.org/licenses/LICENSE-2.0
 *
 * Unless required by applicable law or agreed to in writing, software distributed under the License is distributed on
 * an "AS IS" BASIS, WITHOUT WARRANTIES OR CONDITIONS OF ANY KIND, either express or implied. See the License for the
 * specific language governing permissions and limitations under the License.
 *
 **********************************************************************************************************************/

package eu.stratosphere.pact.test.testPrograms.tpch9;


import eu.stratosphere.pact.common.stubs.Collector;
import eu.stratosphere.pact.common.stubs.MatchStub;
import eu.stratosphere.pact.common.type.PactRecord;
import eu.stratosphere.pact.common.type.base.*;
import eu.stratosphere.pact.example.relational.util.Tuple;


public class SuppliersJoin extends MatchStub {
	
<<<<<<< HEAD
	private final PactInteger suppKey = new PactInteger();
	private final Tuple nationVal = new Tuple();
=======
	private PactInteger suppKey = new PactInteger();
	private Tuple nationVal = new Tuple();
>>>>>>> 302fb446
	
	/**
	 * Join "nation" and "supplier" by "nationkey".
	 * 
	 * Output Schema:
	 *  Key: suppkey
	 *  Value: "nation" (name of the nation)
	 *
	 */
	@Override
	public void match(PactRecord value1, PactRecord value2, Collector out)
			throws Exception {
<<<<<<< HEAD
		value1.getField(1, suppKey);
		value2.getField(1, nationVal);
=======
		suppKey = value1.getField(1, suppKey);
		nationVal = value2.getField(1, nationVal);
>>>>>>> 302fb446
		
		PactString nationName = new PactString(nationVal.getStringValueAt(1));
		
		value1.setField(0, suppKey);
		value1.setField(1, nationName);
		
		out.collect(value1);
		
	}

}<|MERGE_RESOLUTION|>--- conflicted
+++ resolved
@@ -25,13 +25,8 @@
 
 public class SuppliersJoin extends MatchStub {
 	
-<<<<<<< HEAD
-	private final PactInteger suppKey = new PactInteger();
-	private final Tuple nationVal = new Tuple();
-=======
 	private PactInteger suppKey = new PactInteger();
 	private Tuple nationVal = new Tuple();
->>>>>>> 302fb446
 	
 	/**
 	 * Join "nation" and "supplier" by "nationkey".
@@ -44,13 +39,8 @@
 	@Override
 	public void match(PactRecord value1, PactRecord value2, Collector out)
 			throws Exception {
-<<<<<<< HEAD
-		value1.getField(1, suppKey);
-		value2.getField(1, nationVal);
-=======
 		suppKey = value1.getField(1, suppKey);
 		nationVal = value2.getField(1, nationVal);
->>>>>>> 302fb446
 		
 		PactString nationName = new PactString(nationVal.getStringValueAt(1));
 		
